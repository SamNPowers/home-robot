--- conflicted
+++ resolved
@@ -2,18 +2,13 @@
 #
 # This source code is licensed under the MIT license found in the
 # LICENSE file in the root directory of this source tree.
-import io
 from typing import Optional
 
 import cv2
-import h5py
-import imageio
-import matplotlib.pyplot as plt
 import numpy as np
 import open3d as o3d
 import torch
 import trimesh.transformations as tra
-from tqdm import tqdm
 
 
 def numpy_to_pcd(xyz: np.ndarray, rgb: np.ndarray = None) -> o3d.geometry.PointCloud:
@@ -147,9 +142,11 @@
     point_size: Optional[float] = None,
     near_clipping: Optional[float] = None,
     far_clipping: Optional[float] = None,
+    live_visualization: Optional[bool] = False,
 ):
     """
     Helper function to allow manipulation of the camera to get a better image of the point cloud.
+    The live_visualization flag can help debug issues, by also spawning an interactable window.
     """
     vis = o3d.visualization.Visualizer()
     vis.create_window()
@@ -192,10 +189,9 @@
     if point_size is not None:
         render_options.point_size = point_size
 
-<<<<<<< HEAD
-    # vis.run()
-=======
->>>>>>> 0c5f2947
+    if live_visualization:
+        vis.run()
+
     vis.poll_events()
     vis.update_renderer()
     vis.capture_screen_image(output_path, do_render=True)
