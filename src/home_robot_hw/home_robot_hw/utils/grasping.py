import timeit
from typing import Optional, Tuple

import numpy as np
import rospy
from geometry_msgs.msg import TransformStamped

import home_robot.utils.visualization as viz
from home_robot.motion.stretch import (
    STRETCH_NAVIGATION_Q,
    STRETCH_PREGRASP_Q,
    HelloStretchIdx,
    HelloStretchKinematics,
)
from home_robot.utils.pose import to_pos_quat
from home_robot_hw.ros.grasp_helper import GraspClient as RosGraspClient
from home_robot_hw.ros.utils import matrix_to_pose_msg, ros_pose_to_transform


class GraspPlanner(object):
    """Simple grasp planner which integrates with a ROS service runnning e.g. contactgraspnet.
    Will choose and execute a grasp based on distance from base."""

<<<<<<< HEAD
    def __init__(self, robot_client, env, visualize_planner=False):
=======
    def __init__(
        self,
        robot_client,
        env,
        visualize_planner=False,
        debug_point_cloud=False,
        verbose=True,
    ):
>>>>>>> dc6d39fe
        self.robot_client = robot_client
        self.env = env
        self.robot_model = HelloStretchKinematics(visualize=visualize_planner)
        self.grasp_client = RosGraspClient()
        self.verbose = verbose

        # Add this flag to make sure that the point clouds are coming in correctly - will visualize what the points look like relative to a base coordinate frame with z = up, x = forward
        self.debug_point_cloud = debug_point_cloud

    def go_to_manip_mode(self):
        """Move the arm and head into manip mode."""
        """
        home_q = STRETCH_PREGRASP_Q
        home_q = self.robot_model.update_look_at_ee(home_q)
        self.robot_client.goto(home_q, move_base=False, wait=True)
        """
        self.robot_client.switch_to_manipulation_mode()
        self.robot_client.head.look_at_ee(blocking=False)
        self.robot_client.manip.goto_joint_positions(
            self.robot_client.manip._extract_joint_pos(STRETCH_PREGRASP_Q)
        )
        self.robot_client.switch_to_navigation_mode()

    def go_to_nav_mode(self):
        """Move the arm and head into nav mode."""
        """
        home_q = STRETCH_NAVIGATION_Q
        # TODO - should be looking down to make sure we can see the objects
        home_q = self.robot_model.update_look_front(home_q.copy())
        # NOTE: for now we have to do this though - until bugs are fixed in semantic map
        # home_q = self.robot_model.update_look_ahead(home_q.copy())
        self.robot_client.goto(home_q, move_base=False, wait=True)
        """
        self.robot_client.switch_to_manipulation_mode()
        self.robot_client.head.look_front(blocking=False)
        self.robot_client.manip.goto_joint_positions(
            self.robot_client.manip._extract_joint_pos(STRETCH_NAVIGATION_Q)
        )
        self.robot_client.switch_to_navigation_mode()

    def try_grasping(
        self, visualize: bool = False, dry_run: bool = False, max_tries: int = 10
    ):
        """Detect grasps and try to pick up an object in front of the robot.
        Visualize - will show debug point clouds
        Dry run - does not actually move, just computes everything"""
        """
        home_q = STRETCH_PREGRASP_Q
        home_q = self.robot_model.update_look_front(home_q.copy())
        home_q = self.robot_model.update_gripper(home_q, open=True)
        self.robot_client.goto(home_q, move_base=False, wait=True)
        home_q = self.robot_model.update_look_at_ee(home_q)
        """
        if not self.robot_client.in_manipulation_mode():
            self.robot_client.switch_to_manipulation_mode()
        self.robot_client.head.look_at_ee(blocking=False)
        self.robot_client.manip.open_gripper()
        visualize = True

        min_grasp_score = 0.0
        min_obj_pts = 100
        for attempt in range(max_tries):
            self.robot_client.head.look_at_ee(blocking=False)
            self.robot_client.manip.goto_joint_positions(
                self.robot_client.manip._extract_joint_pos(STRETCH_PREGRASP_Q)
            )
            rospy.sleep(1.0)

            # Get the observations - we need depth and xyz point clouds
            t0 = timeit.default_timer()
            obs = self.env.get_observation()
            rgb, depth, xyz = obs.rgb, obs.depth, obs.xyz
<<<<<<< HEAD
            # TODO: verify this is correct
            # In world coordinates
            # camera_pose = self.robot_client.head.get_pose()
            # In base coordinates
            camera_pose = self.robot_client.head.get_pose_in_base_coords()
            print(
                "getting images + cam pose took", timeit.default_timer() - t0, "seconds"
            )
=======

            # TODO: verify this is correct
            # In world coordinates
            # camera_pose_world = self.robot_client.head.get_pose()
            # In base coordinates
            camera_pose_base = self.robot_client.head.get_pose_in_base_coords()
            camera_pose = camera_pose_base

            # TODO: remove debug code
            if self.debug_point_cloud:
                import trimesh

                from home_robot.utils.point_cloud import show_point_cloud

                show_point_cloud(xyz, rgb / 255.0, orig=np.zeros(3))
                xyz2 = trimesh.transform_points(xyz.reshape(-1, 3), camera_pose)
                show_point_cloud(xyz2, rgb / 255.0, orig=np.zeros(3))
                camera_pose_world = self.robot_client.head.get_pose()
                xyz3 = trimesh.transform_points(xyz.reshape(-1, 3), camera_pose_world)
                show_point_cloud(xyz3, rgb / 255.0, orig=np.zeros(3))
                breakpoint()

            if self.verbose:
                print(
                    "Getting images + cam pose took",
                    timeit.default_timer() - t0,
                    "seconds",
                )
>>>>>>> dc6d39fe

            object_mask = obs.task_observations["goal_mask"]

            if visualize:
                viz.show_image_with_mask(rgb, object_mask)

            num_object_pts = np.sum(object_mask)
            print("found this many object points:", num_object_pts)
            if num_object_pts < min_obj_pts:
                continue

            mask_valid = (
                depth > self.robot_client._ros_client.dpt_cam.near_val
            )  # remove bad points
            mask_scene = mask_valid  # initial mask has to be good
            mask_scene = mask_scene.reshape(-1)

            predicted_grasps = self.grasp_client.request(
                xyz,
                rgb,
                object_mask,
                frame=self.robot_client._ros_client.rgb_cam.get_frame(),
            )
            if 0 not in predicted_grasps:
                print("no predicted grasps")
                continue
            predicted_grasps, scores = predicted_grasps[0]
            print("got this many grasps:", len(predicted_grasps))

            grasps = []
            for i, (score, grasp) in sorted(
                enumerate(zip(scores, predicted_grasps)), key=lambda x: x[1]
            ):
                pose = grasp
                pose = camera_pose @ pose
                if score < min_grasp_score:
                    continue

                # Get angles in world frame
                theta_x, theta_y = divergence_from_vertical_grasp(pose)
                theta = max(theta_x, theta_y)
                print(i, "score =", score, theta, "xy =", theta_x, theta_y)
                # Reject grasps that arent top down for now
                if theta > 0.3:
                    continue
                grasps.append(pose)

            # Correct for the length of the Stretch gripper and the gripper upon
            # which Graspnet was trained
            grasp_offset = np.eye(4)
            grasp_offset[2, 3] = -0.10
            for i, grasp in enumerate(grasps):
                grasps[i] = grasp @ grasp_offset

            for grasp in grasps:
                print("Executing grasp:")
                print(grasp)
                theta_x, theta_y = divergence_from_vertical_grasp(grasp)
                print(" - with theta x/y from vertical =", theta_x, theta_y)
                if not dry_run:
                    grasp_completed = self.try_executing_grasp(grasp)
                else:
                    grasp_completed = False
                if grasp_completed:
                    break
            break

        self.robot_client.switch_to_navigation_mode()

    def plan_to_grasp(self, grasp: np.ndarray) -> Optional[np.ndarray]:
        """Create offsets for the full trajectory plan to get to the object.
        Then return that plan."""
        grasp_pos, grasp_quat = to_pos_quat(grasp)
        self.robot_client.switch_to_manipulation_mode()
        self.robot_client.manip.open_gripper()

        # Get pregrasp pose: current pose + maxed out lift
        pos_pre, quat_pre = self.robot_client.manip.get_ee_pose()
        joint_pos_pre = self.robot_client.manip.get_joint_positions()
        # Save initial waypoint to return to
        initial_pt = ("initial", joint_pos_pre, False)

        # Create a pregrasp point at the top of the robot's arc
        pregrasp_cfg = joint_pos_pre.copy()
        pregrasp_cfg[1] = 0.95
        pregrasp = ("pregrasp", pregrasp_cfg, False)

        # Try grasp first - find an IK solution for this
        grasp_cfg = self.robot_client.manip.solve_ik(grasp_pos, grasp_quat)
        if grasp_cfg is not None:
            grasp_pt = (
                "grasp",
                self.robot_client.manip._extract_joint_pos(grasp_cfg),
                True,
            )
        else:
            print("-> could not solve for grasp")
            return None

        # Standoff is 8cm over the grasp for now
        standoff_pos = grasp_pos + np.array([0.0, 0.0, 0.08])
        standoff_cfg = self.robot_client.manip.solve_ik(
            standoff_pos,
            grasp_quat,  # initial_cfg=grasp_cfg
        )
        if standoff_cfg is not None:
            standoff = (
                "standoff",
                self.robot_client.manip._extract_joint_pos(standoff_cfg),
                False,
            )
        else:
            print("-> could not solve for standoff")
            return None
        back_cfg = self.robot_client.manip._extract_joint_pos(standoff_cfg)
        back_cfg[2] = 0.01
        back = ("back", back_cfg, False)

        return [pregrasp, back, standoff, grasp_pt, standoff, back, initial_pt]

    def try_executing_grasp(
        self, grasp: np.ndarray, wait_for_input: bool = False
    ) -> bool:

        # Convert grasp pose to pos/quaternion
        # Visualize the grasp in RViz
        t = TransformStamped()
        t.header.stamp = rospy.Time.now()
        t.child_frame_id = "predicted_grasp"
        t.header.frame_id = "map"
        t.transform = ros_pose_to_transform(matrix_to_pose_msg(grasp))
        self.grasp_client.broadcaster.sendTransform(t)

        trajectory = self.plan_to_grasp(grasp)

        if trajectory is None:
            print("Planning failed")
            return False

        for i, (name, waypoint, should_grasp) in enumerate(trajectory):
            self.robot_client.manip.goto_joint_positions(waypoint)
            if should_grasp:
                self.robot_client.manip.close_gripper()
            if wait_for_input:
                input(f"{i+1}) went to {name}")
            else:
                print(f"{i+1}) went to {name}")
        print("!!! GRASP SUCCESS !!!")
        return True


def divergence_from_vertical_grasp(grasp: np.ndarray) -> Tuple[float, float]:
    """Grasp should be a matrix in SE(3). Compute if its roughly vertical. Returns angles from vertical."""
    dirn = grasp[:3, 2]
    theta_x = np.abs(np.arctan(dirn[0] / dirn[2]))
    theta_y = np.abs(np.arctan(dirn[1] / dirn[2]))
    return theta_x, theta_y<|MERGE_RESOLUTION|>--- conflicted
+++ resolved
@@ -21,9 +21,6 @@
     """Simple grasp planner which integrates with a ROS service runnning e.g. contactgraspnet.
     Will choose and execute a grasp based on distance from base."""
 
-<<<<<<< HEAD
-    def __init__(self, robot_client, env, visualize_planner=False):
-=======
     def __init__(
         self,
         robot_client,
@@ -32,7 +29,6 @@
         debug_point_cloud=False,
         verbose=True,
     ):
->>>>>>> dc6d39fe
         self.robot_client = robot_client
         self.env = env
         self.robot_model = HelloStretchKinematics(visualize=visualize_planner)
@@ -105,16 +101,6 @@
             t0 = timeit.default_timer()
             obs = self.env.get_observation()
             rgb, depth, xyz = obs.rgb, obs.depth, obs.xyz
-<<<<<<< HEAD
-            # TODO: verify this is correct
-            # In world coordinates
-            # camera_pose = self.robot_client.head.get_pose()
-            # In base coordinates
-            camera_pose = self.robot_client.head.get_pose_in_base_coords()
-            print(
-                "getting images + cam pose took", timeit.default_timer() - t0, "seconds"
-            )
-=======
 
             # TODO: verify this is correct
             # In world coordinates
@@ -143,7 +129,6 @@
                     timeit.default_timer() - t0,
                     "seconds",
                 )
->>>>>>> dc6d39fe
 
             object_mask = obs.task_observations["goal_mask"]
 
