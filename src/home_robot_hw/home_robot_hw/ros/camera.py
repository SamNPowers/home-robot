# Copyright (c) Meta Platforms, Inc. and affiliates.
#
# This source code is licensed under the MIT license found in the
# LICENSE file in the root directory of this source tree.
import threading
from collections import deque

import numpy as np
import rospy
from sensor_msgs.msg import CameraInfo, Image

from home_robot.utils.image import Camera
from home_robot_hw.ros.msg_numpy import image_to_numpy


class RosCamera(Camera):
    """compute camera parameters from ROS instead"""

    def __init__(
        self,
        name: str = "/camera/color",
        verbose: bool = True,
        rotations: int = 0,
        buffer_size: int = None,
    ):
        """
        Args:
            name: Image topic name
            verbose: Whether or not to print out camera info
            rotations: Number of counterclockwise rotations for the output image array
            buffer_size: Size of buffer for intialization and filtering
        """
        self.name = name
        self.rotations = rotations

        # Initialize
        self._img = None
        self._t = rospy.Time(0)
        self._lock = threading.Lock()
        self._camera_info_topic = name + "/camera_info"

        if verbose:
            print("Waiting for camera info on", self._camera_info_topic + "...")
        cam_info = rospy.wait_for_message(self._camera_info_topic, CameraInfo)

        # Buffer
        self.buffer_size = buffer_size
        if self.buffer_size is not None:
            # create buffer
            self._buffer = deque()
        self.height = cam_info.height
        self.width = cam_info.width
        self.pos, self.orn, self.pose_matrix = None, None, None

        # Get camera information
        self.distortion_model = cam_info.distortion_model
        self.D = np.array(cam_info.D)  # Distortion parameters
        self.K = np.array(cam_info.K).reshape(3, 3)
        self.R = np.array(cam_info.R).reshape(3, 3)  # Rectification matrix
        self.P = np.array(cam_info.P).reshape(3, 4)  # Projection/camera matrix

        if self.rotations % 2 != 0:
            self.K[0, 0], self.K[1, 1] = self.K[1, 1], self.K[0, 0]
            self.K[0, 2], self.K[1, 2] = self.K[1, 2], self.K[0, 2]
            self.P[0, 0], self.P[1, 1] = self.P[1, 1], self.P[0, 0]
            self.P[0, 2], self.P[1, 2] = self.P[1, 2], self.P[0, 2]
            self.height = cam_info.width
            self.width = cam_info.height

        self.fx = self.K[0, 0]
        self.fy = self.K[1, 1]
        self.px = self.K[0, 2]
        self.py = self.K[1, 2]

        self.near_val = 0.1
        self.far_val = 5.0
        if verbose:
            print()
            print("---------------")
            print("Created camera with info:")
            print(cam_info)
            print("---------------")
        self.frame_id = cam_info.header.frame_id
        self.topic_name = name + "/image_raw"
        self._sub = rospy.Subscriber(self.topic_name, Image, self._cb, queue_size=1)

    def _cb(self, msg):
        """capture the latest image and save it"""
        with self._lock:
            img = image_to_numpy(msg)

            # Preprocess encoding
            if msg.encoding == "16UC1":
                # depth support goes here
                # Convert the image to metric (meters)
                img = img / 1000.0
            elif msg.encoding == "rgb8":
                # color support - do nothing
                pass

            # Image orientation
            self._img = np.rot90(img, k=self.rotations)

            # Add to buffer
            self._t = msg.header.stamp
            if self.buffer_size is not None:
                self._add_to_buffer(img)

    def _add_to_buffer(self, img):
        """add to buffer and remove old image if buffer size exceeded"""
        self._buffer.append(img)
        if len(self._buffer) > self.buffer_size:
            self._buffer.popleft()

    def valid_mask(self, depth):
        """return only valid pixels"""
        depth = depth.reshape(-1)
        return np.bitwise_and(depth > self.near_val, depth < self.far_val)

    def valid_pc(self, xyz, rgb, depth):
        mask = self.valid_mask(depth)
        xyz = xyz.reshape(-1, 3)[mask]
        rgb = rgb.reshape(-1, 3)[mask]
        return xyz, rgb

    def get_time(self):
        """Get time image was received last"""
        return self._t

    def wait_for_image(self) -> None:
        """Wait for image. Needs to be sort of slow, in order to make sure we give it time
        to update the image in the backend."""
        rospy.sleep(0.2)
        rate = rospy.Rate(2)
        while not rospy.is_shutdown():
            with self._lock:
                if self.buffer_size is None:
                    if self._img is not None:
                        break
                else:
                    # Wait until we have a full buffer
                    if len(self._buffer) >= self.buffer_size:
                        break
            rate.sleep()

    def get(self, device=None, rotate_image=True):
        """return the current image associated with this camera"""
        with self._lock:
            if self._img is None:
                return None
            else:
                # We are using torch
                img = self._img.copy()

        # TODO: for consistency with the previous camera settings...would it be better to keep it as-is here, and switch everything else?
        if rotate_image:
            img = np.rot90(img, k=3)

        if device is not None:
            import torch

            img = torch.FloatTensor(img)

            img = img.to(device)

        return img

    def get_filtered(self, std_threshold=0.005, device=None, rotate_image=True):
        """get image from buffer; do some smoothing"""
        if self.buffer_size is None:
            raise RuntimeError("no buffer")
        with self._lock:
            imgs = [img[None] for img in self._buffer]
        # median = np.median(np.concatenate(imgs, axis=0), axis=0)
        stacked = np.concatenate(imgs, axis=0)
        avg = np.mean(stacked, axis=0)
        std = np.std(stacked, axis=0)
        dims = avg.shape
        avg = avg.reshape(-1)
        avg[std.reshape(-1) > std_threshold] = 0
        img = avg.reshape(*dims)

        if rotate_image:
            img = np.rot90(img, k=3)

        if device is not None:
            # Convert to tensor
            import torch

            img = torch.FloatTensor(img).to(device)

        return img

    def get_frame(self):
        return self.frame_id

    def get_K(self):
        return self.K.copy()

    def get_info(self):
        return {
            "D": self.D,
            "K": self.K,
            "fx": self.fx,
            "fy": self.fy,
            "px": self.px,
            "py": self.py,
            "near_val": self.near_val,
            "far_val": self.far_val,
            "R": self.R,
            "P": self.P,
            "height": self.height,
            "width": self.width,
<<<<<<< HEAD
        }

    def __init__(
        self, name="/camera/color", verbose=True, flipxy=False, buffer_size=None
    ):
        self.name = name
        self._img = None
        self._t = rospy.Time(0)
        self._lock = threading.Lock()
        self._camera_info_topic = name + "/camera_info"
        print("Waiting for camera info on", self._camera_info_topic + "...")
        cam_info = rospy.wait_for_message(self._camera_info_topic, CameraInfo)
        print(cam_info)
        self.buffer_size = buffer_size
        if self.buffer_size is not None:
            # create buffer
            self._buffer = deque()
        self.height = cam_info.height
        self.width = cam_info.width
        self.pos, self.orn, self.pose_matrix = None, None, None
        # Get camera information and save it here
        self.distortion_model = cam_info.distortion_model
        self.D = np.array(cam_info.D)  # Distortion parameters
        self.K = np.array(cam_info.K).reshape(3, 3)
        self.fx = self.K[0, 0]
        self.fy = self.K[1, 1]
        self.px = self.K[0, 2]
        self.py = self.K[1, 2]
        self.R = np.array(cam_info.R).reshape(3, 3)  # Rectification matrix
        self.P = np.array(cam_info.P).reshape(3, 4)  # Projection/camera matrix
        self.near_val = 0.0  # 0.1 -- TODO spowers: temp for testing
        self.far_val = 1.0  # 5.0
        if verbose:
            print()
            print("---------------")
            print("Created camera with info:")
            print(cam_info)
            print("---------------")
        self.frame_id = cam_info.header.frame_id
        self.topic_name = name + "/image_raw"
        self._sub = rospy.Subscriber(self.topic_name, Image, self._cb, queue_size=1)
=======
        }
>>>>>>> 0c5f2947
<|MERGE_RESOLUTION|>--- conflicted
+++ resolved
@@ -211,7 +211,6 @@
             "P": self.P,
             "height": self.height,
             "width": self.width,
-<<<<<<< HEAD
         }
 
     def __init__(
@@ -252,7 +251,4 @@
             print("---------------")
         self.frame_id = cam_info.header.frame_id
         self.topic_name = name + "/image_raw"
-        self._sub = rospy.Subscriber(self.topic_name, Image, self._cb, queue_size=1)
-=======
-        }
->>>>>>> 0c5f2947
+        self._sub = rospy.Subscriber(self.topic_name, Image, self._cb, queue_size=1)