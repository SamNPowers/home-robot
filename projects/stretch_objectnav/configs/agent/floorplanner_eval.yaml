BASE_TASK_CONFIG_PATH: configs/task/floorplanner_val.yaml

NO_GPU: 1                 # 1: ignore IDs above and run on CPU, 0: run on GPUs with IDs above
NUM_ENVIRONMENTS: 35      # number of environments (per agent process)
DUMP_LOCATION: datadump   # path to dump models and log
EXP_NAME: eval_floorplanner       # experiment name
VISUALIZE: 1              # 1: render observation and predicted semantic map, 0: no visualization
PRINT_IMAGES: 1           # 1: save visualization as images, 0: no image saving
GROUND_TRUTH_SEMANTICS: 0 # 1: use ground-truth semantics (for debugging / ablations)

ENVIRONMENT:
  forward: 0.25           # forward motion (in meters)
  turn_angle: 30.0        # agent turn angle (in degrees)
  frame_height: 640       # first-person frame height (in pixels)
  frame_width: 480        # first-person frame width (in pixels)
<<<<<<< HEAD
  camera_height: 0.88     # camera sensor height (in metres)
=======
  camera_height: 1.31     # camera sensor height (in metres)
>>>>>>> dc6d39fe
  hfov: 42.0              # horizontal field of view (in degrees)
  min_depth: 0.5          # minimum depth for depth sensor (in metres)
  max_depth: 3.5          # maximum depth for depth sensor (in metres)

AGENT:
  max_steps: 500          # maximum number of steps before stopping an episode
  panorama_start: 1       # 1: turn around 360 degrees when starting an episode, 0: don't
  exploration_strategy: seen_frontier  # exploration strategy ("seen_frontier", "been_close_to_frontier")
  radius: 0.17            # robot radius (in meters)

  SEMANTIC_MAP:
    semantic_categories: mukul_indoor # map semantic channel categories ("coco_indoor", "longtail_indoor", "mukul_indoor")
    num_sem_categories: 3             # number of map semantic channel categories (16, 257, 35)
    map_size_cm: 4800        # global map size (in centimeters)
    map_resolution: 5        # size of map bins (in centimeters)
    vision_range: 100        # diameter of local map region visible by the agent (in cells)
    global_downscaling: 2    # ratio of global over local map
    du_scale: 4              # frame downscaling before projecting to point cloud
    cat_pred_threshold: 5.0  # number of depth points to be in bin to classify it as a certain semantic category
    exp_pred_threshold: 1.0  # number of depth points to be in bin to consider it as explored
    map_pred_threshold: 1.0  # number of depth points to be in bin to consider it as obstacle
    been_close_to_radius: 200  # radius (in centimeters) of been close to region
    explored_radius: 150       # radius (in centimeters) of visually explored region

  PLANNER:
    collision_threshold: 0.20       # forward move distance under which we consider there's a collision (in meters)
<<<<<<< HEAD
    obs_dilation_selem_radius: 3    # radius (in cells) of obstacle dilation structuring element
    goal_dilation_selem_radius: 6  # radius (in cells) of goal dilation structuring element
    step_size: 5                    # maximum distance of the short-term goal selected by the planner
=======
    obs_dilation_selem_radius: 5    # radius (in cells) of obstacle dilation structuring element
    goal_dilation_selem_radius: 5  # radius (in cells) of goal dilation structuring element
    step_size: 10                    # maximum distance of the short-term goal selected by the planner
    use_dilation_for_stg: True      # use dilated goals for estimating short-term goals
>>>>>>> dc6d39fe

EVAL_VECTORIZED:
  simulator_gpu_ids: [1, 2, 3, 4, 5, 6, 7] # IDs of GPUs to use for vectorized environments
  specific_episodes: 0      # 1: eval on specific episodes (for debugging), 0: eval on split normally
  goal_on_same_floor: 0     # 1: restrict to episodes with a goal on the same floor as the starting position
  split: val                # eval split
  num_episodes_per_env: 100 # number of eval episodes per environment
  record_videos: 0          # 1: record videos from printed images, 0: don't
  record_planner_videos: 0  # 1: record planner videos (if record videos), 0: don't<|MERGE_RESOLUTION|>--- conflicted
+++ resolved
@@ -13,11 +13,7 @@
   turn_angle: 30.0        # agent turn angle (in degrees)
   frame_height: 640       # first-person frame height (in pixels)
   frame_width: 480        # first-person frame width (in pixels)
-<<<<<<< HEAD
-  camera_height: 0.88     # camera sensor height (in metres)
-=======
   camera_height: 1.31     # camera sensor height (in metres)
->>>>>>> dc6d39fe
   hfov: 42.0              # horizontal field of view (in degrees)
   min_depth: 0.5          # minimum depth for depth sensor (in metres)
   max_depth: 3.5          # maximum depth for depth sensor (in metres)
@@ -44,16 +40,10 @@
 
   PLANNER:
     collision_threshold: 0.20       # forward move distance under which we consider there's a collision (in meters)
-<<<<<<< HEAD
-    obs_dilation_selem_radius: 3    # radius (in cells) of obstacle dilation structuring element
-    goal_dilation_selem_radius: 6  # radius (in cells) of goal dilation structuring element
-    step_size: 5                    # maximum distance of the short-term goal selected by the planner
-=======
     obs_dilation_selem_radius: 5    # radius (in cells) of obstacle dilation structuring element
     goal_dilation_selem_radius: 5  # radius (in cells) of goal dilation structuring element
     step_size: 10                    # maximum distance of the short-term goal selected by the planner
     use_dilation_for_stg: True      # use dilated goals for estimating short-term goals
->>>>>>> dc6d39fe
 
 EVAL_VECTORIZED:
   simulator_gpu_ids: [1, 2, 3, 4, 5, 6, 7] # IDs of GPUs to use for vectorized environments
